--- conflicted
+++ resolved
@@ -14,10 +14,10 @@
     # channels: int
     non_silent_interval: np.ndarray
 
-    @property 
+    @property
     def name_with_no_spaces(self) -> str:
         return self.name.replace(" ", "_")
-    
+
     @property
     def duration(self) -> float:
         return len(self.bytes) / self.sample_rate
@@ -40,15 +40,8 @@
 
     @property
     def end_offset_trimmed_audio(self) -> float:
-<<<<<<< HEAD
-        return self.non_silent_interval[1] / self.sample_rate
+        return self.duration - self.non_silent_interval[1] / self.sample_rate
 
     class Config:
         arbitrary_types_allowed = True
-        json_encoders = {np.ndarray: lambda x: x.tolist()}
-=======
-        return self.duration - self.non_silent_interval[1] / self.sample_rate
-    
-    class Config:
-        arbitrary_types_allowed = True
->>>>>>> 60c7b601
+        json_encoders = {np.ndarray: lambda x: x.tolist()}